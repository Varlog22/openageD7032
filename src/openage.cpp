--- conflicted
+++ resolved
@@ -10,7 +10,6 @@
 #include "engine/texture.h"
 #include "engine/shader/shader.h"
 #include "engine/shader/program.h"
-#include "engine/coordinates.h"
 #include "log/log.h"
 #include "util/error.h"
 #include "util/filetools.h"
@@ -23,19 +22,14 @@
 engine::Texture *gaben, *university;
 engine::Texture **terrain_textures, **blending_textures;
 
-<<<<<<< HEAD
 engine::Terrain *terrain;
 
 util::Timer *timer;
 
-unsigned int terrain_texture_count, blend_mode_count;
-unsigned lmbx, lmby, rmbx, rmby;
+unsigned int blend_mode_count;
 bool sc_left, sc_right, sc_up, sc_down;
 
 int *terrain_priority_list;
-=======
-util::Timer *timer;
-
 struct building {
 	engine::coord::tileno pos;
 	unsigned player;
@@ -44,10 +38,7 @@
 
 std::vector<building> buildings;
 
-bool sc_left, sc_right, sc_up, sc_down;
-
 size_t editor_current_terrain = 0;
->>>>>>> 4146f6bd
 
 unsigned int terrain_data[20][20] = {
 	{  7,  7,  7,  7,  7,  7,  7,  7,  7,  7,  7,  7,  7,  7,  7,  7,  7,  7,  7,  7},
@@ -56,7 +47,7 @@
 	{  7,  7,  7,  7,  7,  7,  7,  7,  7,  7,  7,  7, 11, 11, 11,  7,  7,  7,  7,  7},
 	{  7,  7,  7,  7,  7,  7,  7,  7,  7,  7,  7,  7, 11, 11, 11, 11, 11,  7,  7,  7},
 	{  7,  7, 20, 20, 20,  7,  7,  7,  7,  7,  7,  7, 11, 11, 11, 11, 11, 11,  7,  7},
-	{  7,  7, 20,  7, 07, 20, 20,  7,  7,  7,  7,  7, 11, 11, 11, 11, 11,  7,  7,  7},
+	{  7,  7, 20,  7,  7, 20, 20,  7,  7,  7,  7,  7, 11, 11, 11, 11, 11,  7,  7,  7},
 	{  7,  7, 20,  7,  7,  7,  7,  7,  7,  7,  7,  7, 11, 11, 11,  7,  7,  7,  7,  7},
 	{  7, 20, 20, 20,  7,  7,  7,  7,  7,  7,  7,  7,  7,  7,  7,  7,  7,  7,  7,  7},
 	{  7,  7, 20,  7,  7,  7,  7,  7,  7,  7,  7,  7,  7,  7,  7,  7,  7,  7,  7,  7},
@@ -104,27 +95,13 @@
 
 	university = new engine::Texture("age/raw/Data/graphics.drs/3836.slp.png", true, true);
 
-<<<<<<< HEAD
-	//a list of all terrain slp ids. we'll get them from the .dat files later.
-	int terrain_ids[] = {
-		15000, 15001, 15002, 15004, 15005,
-		15006, 15007, 15008, 15009, 15010,
-		15011, 15014, 15015, 15016, 15017,
-		15018, 15019, 15021, 15022, 15023,
-		15024, 15026, 15027, 15028, 15029,
-		15030, 15031
-	};
-
 	//hardcoded for now
 	blend_mode_count = 9;
 
-	terrain_texture_count = sizeof(terrain_ids)/sizeof(int);
 	terrain_priority_list = new int[terrain_texture_count];
-=======
->>>>>>> 4146f6bd
 	terrain_textures = new engine::Texture*[terrain_texture_count];
 
-	//set terrain priorities, TODO: get them from media files
+	//set terrain priorities, TODO: get them from media files. hardcoded for now.
 	terrain_priority_list[0]  = 70;
 	terrain_priority_list[1]  = 102;
 	terrain_priority_list[2]  = 139;
@@ -362,13 +339,9 @@
 		case SDLK_DOWN:
 			sc_down = true;
 			break;
-<<<<<<< HEAD
-
 		case SDLK_SPACE:
 			terrain->blending_enabled = !terrain->blending_enabled;
 			break;
-=======
->>>>>>> 4146f6bd
 		}
 
 		break;
