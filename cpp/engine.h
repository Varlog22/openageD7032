#ifndef OPENAGE_ENGINE_H_
#define OPENAGE_ENGINE_H_

#include <vector>

#include <SDL2/SDL.h>

#include "audio/audio_manager.h"
#include "coord/camgame.h"
#include "coord/phys3.h"
#include "coord/window.h"
#include "font.h"
#include "handlers.h"
#include "input.h"
#include "job/job_manager.h"
#include "util/dir.h"
#include "util/fps.h"
#include "screenshot.h"

namespace openage {

class DrawHandler;
class TickHandler;
class InputHandler;
class ResizeHandler;
class CoreInputHandler;

/**
 * main engine container.
 *
 * central foundation for everything the openage engine is capable of.
 */
class Engine : public ResizeHandler {
private:
	/**
	 * global engine singleton instance.
	 *
	 * TODO: use unique_ptr again, but that segfaults in ftgl/freetype
	 *       because of a wrong deinit-order.
	 */
	static Engine *instance;

public:
	/**
	 * singleton constructor, use this to create the engine instance.
	 */
	static void create(util::Dir *data_dir, const char *windowtitle);

	/**
	 * singleton destructor, use when the program is shutting down.
	 */
	static void destroy();

	/**
	 * singleton instance fetcher.
	 * @returns the pointer to the global engine instance.
	 */
	static Engine &get();

private:
	/**
	 * engine initialization method.
	 * opens a window and initializes the OpenGL context.
	 */
	Engine(util::Dir *data_dir, const char *windowtitle);

	/**
	 * engine copy constructor.
	 */
	Engine(const Engine &copy) = delete;

	/**
	 * engine assignment operator.
	 */
	Engine &operator=(const Engine &copy) = delete;

	/**
	 * engine move constructor.
	 */
	Engine(Engine &&other) = delete;

	/**
	 * engine move operator.
	 */
	Engine &operator=(Engine &&other);

public:
	/**
	 * engine destructor, cleans up memory etc.
	 * deletes opengl context, the SDL window, and engine variables.
	 */
	virtual ~Engine();

	/**
	 * starts the engine loop.
	 */
	void run();

	/**
	 * enqueues the stop of the main loop.
	 */
	void stop();

	/**
	 * window resize handler function.
	 * recalculates opengl settings like viewport and projection matrices.
	 */
	bool on_resize(coord::window new_size);

	/**
<<<<<<< HEAD
	 * draw the current frames per second number on screen.
=======
	 * save the current framebuffer to a given png file.
	 * @param filename the file where the picture will be saved to.
	 */
	void save_screenshot(const char* filename);

	/**
	 * Draw the game version and the current FPS on screen.
>>>>>>> 65feac8a
	 */
	bool draw_debug_overlay();

	/**
	 * register a new input event handler, run for each input event.
	 */
	void register_input_action(InputHandler *handler);

	/**
	 * register a tick action, executed upon engine tick.
	 */
	void register_tick_action(TickHandler *handler);

	/**
	 * register a hud drawing handler, drawn in hud coordinates.
	 */
	void register_drawhud_action(HudHandler *handler);

	/**
	 * register a draw handler, run in game coordinates.
	 */
	void register_draw_action(DrawHandler *handler);

	/**
	 * register a resize handler, run when the window size changes.
	 */
	void register_resize_action(ResizeHandler *handler);

	/**
	 * return the data directory where the engine was started from.
	 */
	util::Dir *get_data_dir();

	/**
	 * return this engine's job manager.
	 */
	job::JobManager *get_job_manager();

	/**
	 * return this engine's audio manager.
	 */
	audio::AudioManager &get_audio_manager();

	/**
	* return this engine's screenshot manager.
	*/
	ScreenshotManager &get_screenshot_manager();

	/**
	 * return the core input handler of the engine.
	 */
	CoreInputHandler &get_input_handler();

	/**
	 * return the number of milliseconds that passed
	 * for rendering the last frame.
	 *
	 * use that for fps-independent input actions.
	 */
	unsigned int lastframe_msec();

	/**
	 * current engine state variable.
	 * to be set to false to stop the engine loop.
	 */
	bool running;

	/**
	 * FPS and game version are drawn when this is true.
	 */
	bool drawing_debug_overlay;

	/**
	 * size of the game window, in coord_sdl.
	 */
	coord::window window_size;

	/**
	 * position of the game camera, in the phys3 system.
	 * (the position that it is rendered at camgame {0, 0})
	 */
	coord::phys3 camgame_phys;

	/**
	 * position of the game camera, in the window system.
	 * (the position where the camgame {0, 0} is rendered)
	 */
	coord::window camgame_window;

	/**
	 * position of the hud camera, in the window system.
	 * (the position where camhud {0, 0} is rendered)
	 */
	coord::window camhud_window;

	/**
	 * half the size of one terrain diamond tile, in camgame.
	 */
	coord::camgame_delta tile_halfsize;

private:
	/**
	 * main engine loop function.
	 * this will be looped once per frame when the game is running.
	 *
	 * the loop invokes fps counting, SDL event handling,
	 * view translation, and calling the main draw_method.
	 */
	void loop();

	/**
	 * the current data directory for the engine.
	 */
	util::Dir *data_dir;

	/**
	 * the core engine input handler.
	 * additional input handlers may be registered with
	 * `register_input_action`
	 */
	CoreInputHandler input_handler;

	/**
	 * input event processor objects.
	 * called for each captured sdl input event.
	 */
	std::vector<InputHandler *> on_input_event;

	/**
	 * run on every engine tick, after input handling, before rendering
	 */
	std::vector<TickHandler *> on_engine_tick;

	/**
	 * run every time the game is being drawn,
	 * with the renderer set to the camgame system
	 */
	std::vector<DrawHandler *> on_drawgame;

	/**
	 * run every time the hud is being drawn,
	 * with the renderer set to the camhud system
	 */
	std::vector<HudHandler *> on_drawhud;

	/**
	 * the frame counter measuring fps.
	 */
	util::FrameCounter fpscounter;

	/**
	* the engine's screenshot manager.
	*/
	ScreenshotManager screenshot_manager;

	/**
	 * the engine's audio manager.
	 */
	audio::AudioManager audio_manager;

	/**
	 * the engine's job manager, for asynchronous background task queuing.
	 */
	job::JobManager *job_manager;

	/**
	 * the text font to be used for (can you believe it?) texts.
	 * dejavu serif, book, 20pts
	 */
	Font *dejavuserif20;

	/**
	 * SDL window where everything is displayed within.
	 */
	SDL_Window *window;

	/**
	 * SDL OpenGL context, we'll only have one,
	 * but it would allow having multiple ones.
	 */
	SDL_GLContext glcontext;
};

} //namespace openage

#endif<|MERGE_RESOLUTION|>--- conflicted
+++ resolved
@@ -108,9 +108,7 @@
 	bool on_resize(coord::window new_size);
 
 	/**
-<<<<<<< HEAD
 	 * draw the current frames per second number on screen.
-=======
 	 * save the current framebuffer to a given png file.
 	 * @param filename the file where the picture will be saved to.
 	 */
@@ -118,7 +116,6 @@
 
 	/**
 	 * Draw the game version and the current FPS on screen.
->>>>>>> 65feac8a
 	 */
 	bool draw_debug_overlay();
 
